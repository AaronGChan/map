import wx
import wx.lib.dragscroller as drgscrlr
import os
import colorsys # For easy HSL to RGB conversion
import sys
import time
import logging

from .selection_manager import Selection_Mgr
from .input_decoder import Input_Decoder
from .hover_preview import HoverPreview, HoverRedrawEvent, EVT_HOVER_REDRAW
from functools import partial
from . import autocoloring
import model.highlighting_utils as highlighting_utils
from gui.font_utils import ScaleFont

# Import Argos transaction database module from SPARTA
# #__MODULE_ENV_VAR_NAME = 'RENDERED_MODULE_DIR'
# #added_path = os.environ.get(__MODULE_ENV_VAR_NAME, None)

try:
    import core
except ImportError as e:
    print('Argos failed to import module: "renderer". Argos requires Make'.format(), file = sys.stderr)
    print('Exception: {0}'.format(e), file = sys.stderr)
    sys.exit(1)


class Layout_Canvas(wx.ScrolledWindow):

    __AUTO_CANVAS_SIZE_MARGIN = 40 # Pixels

    MIN_WIDTH = 500
    MIN_HEIGHT = 500

    # # Construct a Layout_Canvas
    #  @param parent Parent Layout_Frame
    #  @param context Associated Layout_Context
    #  @param dialog Element Properties Dialog for this canvas/frame
    #  @param ID Window ID
    def __init__(self,
                 parent,
                 context,
                 dialog,
                 ID = -1,
                 pos = wx.DefaultPosition,
                 size = wx.DefaultSize,
                 style = wx.NO_FULL_REPAINT_ON_RESIZE):

        wx.ScrolledWindow.__init__(self, parent)
        self.__renderer = core.Renderer()
        assert len(autocoloring.REASON_BRUSHES) > 0 and len(autocoloring.BACKGROUND_BRUSHES) > 0
        self.SetRendererBrushes()
        self.__renderer.setExtensions(context.GetExtensionManager())
        self.__dragscrl = drgscrlr.DragScroller(self, rate = 300, sensitivity = .01)
        self.__WIDTH = 2000
        self.__HEIGHT = 2000

        # full canvas scale
        self.__canvas_scale = 1.0

        self.__SCROLL_RATE = 20
        self.__scroll_ratios = (0, 0)
        self.__UpdateScrollbars()
        self.__parent = parent
        self.__context = context
        self.__layout = context.GetLayout()
        self.__dlg = dialog
        self.__draw_grid = False
        #TODO, make neat ####################################
        self.__gridsize = 14
        self.__gridlines = []
        self.__UpdateGrid(self.__gridsize)
        #End TODO ###########################################
        self.__selection = Selection_Mgr(self, dialog)
        self.__user_handler = Input_Decoder(self, self.__selection)
        self.__buffer = None
        self.__backbuffer = None
        # used to store original image segment when hover text drawn
        self.__dirty_position = None
        self.__clean_buffer = None

        self.__schedule_line_draw_style = 4 # classic
        self.__schedule_scale = 1.0

        # used for color highlighting of transactions
        self.__colored_transactions = {}

        self.__hover_preview = HoverPreview(self, context)
        # Load images
        # # \todo Use a image map
        self.__mongoose_image = self.GetMongooseLogo()

        try:
<<<<<<< HEAD
            self.__fnt_layout = wx.Font(12, wx.FONTFAMILY_MODERN, wx.NORMAL, wx.NORMAL, faceName = 'Monospace')
=======
            self.__fnt_layout = wx.Font(ScaleFont(12), wx.FONTFAMILY_MODERN, wx.NORMAL, wx.NORMAL, face = 'Monospace')
>>>>>>> d7bdea0c
        except:
            # Pick a fallback generic modern font (not by name)
            self.__fnt_layout = wx.Font(ScaleFont(12), wx.FONTFAMILY_MODERN, wx.NORMAL, wx.NORMAL)

        # set up font
        temp_dc = wx.MemoryDC()
        temp_dc.SetFont(self.__fnt_layout)
        self.__renderer.setFontFromDC(temp_dc)
        del temp_dc

        # Disable background erasing
        def disable_event(*pargs, **kwargs):
            pass

        self.Bind(wx.EVT_ERASE_BACKGROUND, disable_event)
        self.Bind(wx.EVT_PAINT, self.OnPaint)
        self.Bind(wx.EVT_SIZE, self.OnSize)
        # Ensure that the buffers are setup correctly
        self.OnSize(None)
        # Bindings for mouse events
        self.Bind(wx.EVT_LEFT_DOWN,
                  partial(self.__user_handler.LeftDown, canvas = self,
                          selection = self.__selection, dialog = self.__dlg))
        self.Bind(wx.EVT_MOTION,
                  partial(self.__user_handler.MouseMove, canvas = self,
                  selection = self.__selection, context = self.__context,
                  mouse_over_preview = self.__hover_preview))
        self.Bind(wx.EVT_LEFT_DCLICK,
                  partial(self.__user_handler.LeftDouble, canvas = self,
                          selection = self.__selection, dialog = self.__dlg))
        self.Bind(wx.EVT_LEFT_UP,
                  partial(self.__user_handler.LeftUp, canvas = self,
                          selection = self.__selection, dialog = self.__dlg))
        self.Bind(wx.EVT_RIGHT_DOWN,
                  partial(self.__user_handler.RightDown, canvas = self, drgscrl = self.__dragscrl))
        self.Bind(wx.EVT_RIGHT_UP,
                  partial(self.__user_handler.RightUp, canvas = self, drgscrl = self.__dragscrl))
        # Bindings for key events
        self.Bind(wx.EVT_KEY_DOWN,
                  partial(self.__user_handler.KeyDown, canvas = self,
                          selection = self.__selection, dialog = self.__dlg,
                          context = self.__context))
        self.Bind(wx.EVT_KEY_UP,
                  partial(self.__user_handler.KeyUp, canvas = self,
                          selection = self.__selection, dialog = self.__dlg,
                          context = self.__context))

        self.Bind(wx.EVT_MOUSEWHEEL, partial(self.__user_handler.MouseWheel, canvas = self))

        # required to actually receive key events
        self.SetFocus()

        self.Bind(wx.EVT_SCROLLWIN, self.Scrollin)

        self.Bind(EVT_HOVER_REDRAW, self.OnHoverRedraw)

    # # Size of the canvas grid
    @property
    def gridsize(self):
        return self.__gridsize

    # # Snap sensitivity range (+/- each gridline)
    @property
    def range(self):
        return self.__snap_capture_delta

    @property
    def scrollrate(self):
        return self.__SCROLL_RATE

    @property
    def context(self):
        return self.__context

    # # Returns bitmap of Mongoose logo
    # Currently hardcoded
    def GetMongooseLogo(self):
        this_script_filename = os.path.join(os.getcwd(), __file__)
        mongoose_logo_filename = os.path.dirname(os.path.dirname(this_script_filename)) + "/resources/mongoose_small.png"

        if os.path.exists(mongoose_logo_filename):
            return wx.Bitmap(mongoose_logo_filename, wx.BITMAP_TYPE_PNG)
        else:
            return wx.EmptyBitmapRGBA(10, 10)

    # # Returns the parent frame which owns this Canvas
    def GetFrame(self):
        return self.__parent

    # # Returns a tuple showing the area of the canvas visible to the screen
    #  @return (x,y,w,h)
    def GetVisibleArea(self):
        x, y = self.GetViewStart()
        w, h = self.GetClientSize()
        return (x, y, w, h)

    # # Updates color for a transaction
    def UpdateTransactionColor(self, el, annotation):
        if el.HasProperty('auto_color_basis') \
          and el.HasProperty('color_basis_type'):
            auto_color_basis = el.GetProperty('auto_color_basis')
            color_basis_type = el.GetProperty('color_basis_type')
            content_type = el.GetProperty('Content')
            record = self.GetTransactionColor(annotation, content_type, color_basis_type, auto_color_basis)
            if record:
                string_to_display, brush, _, _ = record
            else:
                string_to_display, brush, _ = self.AddColoredTransaction(annotation,
                                                                         content_type,
                                                                         color_basis_type,
                                                                         auto_color_basis)
        else:
            string_to_display = self.__hover_preview.annotation
            brush = wx.Brush((200, 200, 200))

        return string_to_display, brush

    # # Draw hover text onto specified DC.
    # Function called by either OnPaint or OnHoverRedraw
    def DoHoverTextDraw(self, dc):

        string_to_display, brush = self.UpdateTransactionColor(self.__hover_preview.element, \
                                                               self.__hover_preview.annotation)

        # set brush and pen
        dc.SetBrush(brush)
        BORDER_LIGHTNESS = 0.7
        dc.SetPen(wx.Pen((int(brush.Colour[0] * BORDER_LIGHTNESS),
                          int(brush.Colour[1] * BORDER_LIGHTNESS),
                          int(brush.Colour[2] * BORDER_LIGHTNESS)), 1)) # Darker border around brush
        # draw text and box
        text = self.__hover_preview.GetText()

        if text == '':
            return # Do not draw an empty rectangle here. It causes dirt to be
                   # left behind when the 1px-wide buffer is restored

        tr = self.__hover_preview.position

        br = dc.GetMultiLineTextExtent(text)

        rect_mop = [tr[0], tr[1], br[0] + 1, br[1] + 1]

        visible_area = self.GetVisibleArea()
        box_right = rect_mop[0] + rect_mop[2]
        box_bottom = rect_mop[1] + rect_mop[3]
        if box_right > visible_area[2]: # off the right edge
            # shift left
            rect_mop[0] -= (box_right - visible_area[2])
        if box_bottom > visible_area[3]:
            rect_mop[1] -= (box_bottom - visible_area[3])

        if rect_mop[0] < 0 or rect_mop[1] < 0:
            return # screen too small
        # capture old swatch and position so we can patch it later.
        self.__clean_buffer = self.__buffer.GetSubBitmap(rect_mop)
        self.__dirty_position = rect_mop[0], rect_mop[1]

        dc.DrawRectangle(*rect_mop)
        dc.DrawLabel(text, rect = rect_mop)

    # # Here the canvas does all it's drawing
    def DoDraw(self, dc):
        logging.debug('xxx: Started C drawing')

        # Reapply font
        dc.SetFont(self.__fnt_layout)
        # Draw grid
        # This has effectively 0 cost
        if self.__draw_grid:
            brush = dc.GetBackground()
            brush.SetColour('black')
            dc.SetBackground(brush)
            dc.Clear()
            dc.SetPen(wx.Pen((220, 220, 220), 1))
            # dc.SetLogicalFunction(wx.INVERT)
            xoff, yoff = self.GetRenderOffsets()
            for x, y, x1, y1 in self.__gridlines:
                dc.DrawLine(x - xoff, y - yoff, x1 - xoff, y1 - yoff)

        t_start = time.monotonic()
        self.__renderer.drawElements(dc, self, self.__context.GetHC())

        logging.debug('{0}s: C drawing'.format(time.monotonic() - t_start))

        # #t_start = time.monotonic()
        # #
        # ## Draw elements in draw-order
        # #for pair in self.__context.GetElements():
        # #    e = pair.GetElement()
        # #    string_to_display = pair.GetVal()
        # #    (x,y),(w,h) = e.GetProperty('position'),e.GetProperty('dimensions')
        # #    (x,y) = (x-xoff, y-yoff)
        # #
        # #    pen  = wx.Pen(e.GetProperty('color'), 1)
        # #    dc.SetPen(pen)
        # #
        # #    uop_id = string_to_display[:1]
        # #    if uop_id in self.__background_brushes \
        # #       and e.GetProperty('Content') == 'auto_color_annotation':
        # #        dc.SetBrush(self.__background_brushes[uop_id])
        # #    else:
        # #        dc.SetBrush(dc.GetBackground())
        # #
        # #    dc.DrawRectangle(x,y,w,h)
        # #
        # #    # Draw text clipped to this element
        # #    dc.SetClippingRegion(x,y,w,h)
        # #
        # #    if e.GetProperty('Content') == 'image':
        # #        dc.DrawBitmap(self.__mongoose_image, x, y)
        # #    else:
        # #        dc.DrawText(string_to_display,x+2,y+2)
        # #
        # #    dc.DestroyClippingRegion()
        # #
        # #logging.debug('Py drawing took {0}s'.format(time.monotonic() - t_start))

    # # Flip the front and back buffers
    def __flip(self):
        self.__buffer, self.__backbuffer = self.__backbuffer, self.__buffer
        self.Update()
        self.Refresh()

    def Scrollin(self, evt):
        wx.ScrolledWindow.Refresh(self)

        bounds = self.__GetScrollBounds()
        x_bound = bounds[0] - self.scrollrate
        y_bound = bounds[1] - self.scrollrate

        w_pix, h_pix = self.GetClientSize()
        percent_bar_x = w_pix / (1.0 * self.__WIDTH * self.__canvas_scale)
        percent_bar_y = h_pix / (1.0 * self.__HEIGHT * self.__canvas_scale)

        self.__scroll_ratios = self.GetScrollPos(wx.HORIZONTAL) / (x_bound * 1.0) + percent_bar_x / 4.0, \
                              self.GetScrollPos(wx.VERTICAL) / (y_bound * 1.0) + percent_bar_y / 4.0

        # don't let old clean buffer be written in wrong spot
        self.__clean_buffer = None

        # If we're in edit mode, update the cursor location in the toolbar
        if self.__user_handler.GetEditMode():
            (x, y) = self.GetMousePosition()
            offset = self.CalcScrollInc(evt)
            scroll_units = self.GetScrollPixelsPerUnit()

            if evt.GetOrientation() == wx.HORIZONTAL:
                x += offset * scroll_units[0]
            elif evt.GetOrientation() == wx.VERTICAL:
                y += offset * scroll_units[1]

            self.__parent.UpdateMouseLocation(x, y)

        evt.Skip()

    # # Returns the position of the mouse within the canvas
    def GetMousePosition(self):
        return self.CalcUnscrolledPosition(self.ScreenToClient(wx.GetMousePosition()))

    # # Execute all drawing logic, flip buffers
    def FullUpdate(self):

        # update quad tree (if needed)
        self.__context.MicroUpdate()
        self.Refresh()
        # Tell the Element Prop's Dlg window to update itself
        self.__dlg.Refresh()

    # # Execute all drawing logic, flip the buffers, blit the front buffer to
    #  the screen
    def OnPaint(self, event):
        dc = wx.MemoryDC()
        dc.SelectObject(self.__backbuffer)
        dc.Clear()
        dc.SetUserScale(self.__canvas_scale, self.__canvas_scale)
        self.DoDraw(dc)
        self.__selection.Draw(dc)

        self.__buffer, self.__backbuffer = self.__backbuffer, self.__buffer
        dc = wx.BufferedPaintDC(self, self.__buffer)

        # update the hover
        if self.__hover_preview.IsEnabled():
            mousePos = wx.GetMousePosition()
            screenPos = self.GetScreenPosition()
            localMousePos = (mousePos[0] - screenPos[0], mousePos[1] - screenPos[1])
            self.__hover_preview.HandleMouseMove(localMousePos, self)

    # # Perform limited redraw.
    # Only updates the hover text that appears when object is moused over.
    def OnHoverRedraw(self, event):
        dc = wx.MemoryDC()
        dc.SelectObject(self.__buffer)
        if self.__clean_buffer:
            dc.DrawBitmap(self.__clean_buffer, self.__dirty_position[0], self.__dirty_position[1])
        if self.__hover_preview.show:
            dc.SetFont(self.__fnt_layout)
            self.DoHoverTextDraw(dc)
        client_dc = wx.ClientDC(self)
        wx.BufferedDC(client_dc, self.__buffer)

    # # Returns Hover Preview
    def GetHoverPreview(self):
        return self.__hover_preview

    # # Turns on or off the drawing of the grid
    def ToggleGrid(self):
        self.__draw_grid = not self.__draw_grid
        self.Refresh()

    # # Refresh. Recalc size and forward to superclass
    def Refresh(self):
        # Recalculate canvas size
        if self.__CalcCanvasSize():
            self.__UpdateScrollbars()
            self.__UpdateGrid(self.__gridsize)

        super(self.__class__, self).Refresh()

    # # Gets called when the window is resized, and when the canvas is initialized
    def OnSize(self, event):
        # Here we need to create a new off-screen buffer to hold
        # the in-progress drawings on.
        width, height = self.GetClientSize()
        if width == 0:
            width = 1
        if height == 0:
            height = 1
        self.__buffer = wx.Bitmap(width, height)
        self.__backbuffer = wx.Bitmap(width, height)
        # Now update the screen
        self.FullUpdate()

    # # Gets the selection manager for this canvas
    def GetSelectionManager(self):
        return self.__selection

    # # Gets the input decoder for this canvas
    def GetInputDecoder(self):
        return self.__user_handler

    # # Forward on the draw-orderd list of all Elements in this
    #  frame/canvas/layout...
    def GetElements(self):
        return self.__context.GetElements()

    # # Return Element/Value pairs
    def GetElementPairs(self):
        return self.__context.GetElementPairs()

    # # Compute and returns display bounds
    def GetBounds(self):
        posx, posy, width, height = self.GetVisibleArea()
        mins = self.CalcUnscrolledPosition((0, 0))
        bounds = (mins[0],
                  mins[1],
                  mins[0] + width / self.__canvas_scale,
                  mins[1] + height / self.__canvas_scale)
        return bounds

    # # Returns element pairs suitable for drawing
    def GetDrawPairs(self):
        bounds = self.GetBounds()
        return self.__context.GetDrawPairs(bounds)

    def GetVisibilityTick(self):
        return self.__context.GetVisibilityTick()

    # # Return stored image
    def GetMongooseImage(self):
        return self.__mongoose_image

    # # Set the brushes in the renderer to the current brush set
    def SetRendererBrushes(self):
        self.__renderer.setBrushes(autocoloring.REASON_BRUSHES.as_dict(), autocoloring.BACKGROUND_BRUSHES.as_dict())

    # # Resets the renderer brushes and purges the brush cache - needed whenever the palette or color shuffle mode changes
    def RefreshBrushes(self):
        self.SetRendererBrushes()
        self.PurgeBrushCache()

    # # Returns brushes needed to draw elements
    def GetBrushes(self):
        return autocoloring.BACKGROUND_BRUSHES, autocoloring.REASON_BRUSHES

    # #Returns offsets needed to render
    def GetRenderOffsets(self):
        return self.CalcUnscrolledPosition((0, 0))

    # # Returns the Cython renderer
    def GetRenderer(self):
        return self.__renderer

    # # Returns element settings dialog
    def GetDialog(self):
        return self.__dlg

    # # Returns global setting for schedule line drawing
    def GetScheduleLineStyle(self):
        return self.__schedule_line_draw_style

    def GetScale(self):
        return self.__canvas_scale

    def GetScheduleScale(self):
        return self.__schedule_scale

    # # Updates the highlighting state of all cached transactions
    def UpdateTransactionHighlighting(self):
        for key, val in self.__colored_transactions.items():
            if self.__context.IsUopUidHighlighted(val[3]):
                self.__colored_transactions[key] = val[:2] + (True,) + val[3:]
            else:
                self.__colored_transactions[key] = val[:2] + (False,) + val[3:]

    def GetTransactionColor(self, annotation, content_type, color_basis_type, auto_color_basis):
        return self.__colored_transactions.get('%s:%s:%s:%s' % (annotation, color_basis_type, auto_color_basis, hash(content_type)))

    # # Track the tagging of one transaction
    #  @note OThis can be called mutiple times to override existing colors
    def AddColoredTransaction(self, annotation, content_type, color_basis_type, auto_color_basis):
        if len(self.__colored_transactions) > 10000:
            self.__colored_transactions.clear()

        string_to_display, brush = self.__renderer.parseAnnotationAndGetColor(annotation,
                                                                              content_type,
                                                                              color_basis_type,
                                                                              auto_color_basis)
        key = '%s:%s:%s:%s' % (annotation, color_basis_type, auto_color_basis, hash(content_type))
        uop_uid = highlighting_utils.GetUopUid(annotation)
        if self.__context.IsUopUidHighlighted(uop_uid):
            highlighted = True
        else:
            highlighted = False
        self.__colored_transactions[key] = (string_to_display, brush, highlighted, uop_uid)
        return string_to_display, brush, highlighted

    # # Gets old-style coloring (no basis configured)
    def GetAutocolorColor(self, annotation):
        string_to_display, brush = self.__renderer.parseAnnotationAndGetColor(annotation,
                                                        'auto_color_annotation')
        return brush.GetColour()

    # # remove all entries from the dictionary of colored transactions
    # will auto regenerate next render frame
    def PurgeBrushCache(self):
        self.__colored_transactions.clear()
        self.__context.FullRedraw()
        self.Refresh()

    # # Set the global style for schedule lines
    def SetScheduleLineStyle(self, style):
        if style != self.__schedule_line_draw_style:
            self.__schedule_line_draw_style = style
            self.__context.FullUpdate()
            self.Refresh()

    def SetScale(self, scale):
        # cap at 2x zoom in
        if scale > 2:
            self.__canvas_scale = 2
        else:
            self.__canvas_scale = scale
        # purge outdated buffer
        self.__clean_buffer = None
        self.__CalcCanvasSize()
        self.__UpdateScrollbars()
        self.__UpdateGrid(self.__gridsize)

        super(self.__class__, self).Refresh()

    def SetScheduleScale(self, scale):
        self.__schedule_scale = scale
        # purge outdated buffer
        self.__clean_buffer = None
        self.__context.FullUpdate()
        self.Refresh()

    # # Returns a list of all Elements beneath the given point
    def DetectCollision(self, pt):
        return self.__context.DetectCollision(pt)

    # # override to handle full-canvas scale
    def CalcUnscrolledPosition(self, position):
        x0, y0 = self.GetViewStart()[0] / self.__canvas_scale * self.scrollrate, \
                        self.GetViewStart()[1] / self.__canvas_scale * self.scrollrate
        return x0 + position[0] / self.__canvas_scale, y0 + position[1] / self.__canvas_scale

    # # Calculate the canvas size based on all elements
    #  @return True if size changed, False if not
    def __CalcCanvasSize(self):

        l, t, r, b = self.__context.GetElementExtents()

        width = max(self.MIN_WIDTH, r + self.__AUTO_CANVAS_SIZE_MARGIN)
        height = max(self.MIN_HEIGHT, b + self.__AUTO_CANVAS_SIZE_MARGIN)

        if self.__WIDTH == width and self.__HEIGHT == height:
            return False # No change

        self.__WIDTH = width
        self.__HEIGHT = height
        return True

    def __GetScrollBounds(self):
        sr = float(self.scrollrate)
        return self.__WIDTH * self.__canvas_scale / sr, self.__HEIGHT * self.__canvas_scale / sr

    # # Update the scrollbars based on a new canvas size
    #  Restores prior scroll offsets
    #  Uses instance attributes __SCROLL_RATE, __WIDTH, __HEIGHT
    def __UpdateScrollbars(self):
        sr = self.scrollrate

        w_pix, h_pix = self.GetClientSize()
        x_bound, y_bound = self.__GetScrollBounds()
        x, y = self.__scroll_ratios
        percent_bar_x = w_pix / (1.0 * self.__WIDTH * self.__canvas_scale)
        percent_bar_y = h_pix / (1.0 * self.__HEIGHT * self.__canvas_scale)
        if percent_bar_x > 1:
            percent_bar_x = 1
        if percent_bar_y > 1:
            percent_bar_y = 1

        self.SetScrollbars(sr,
                           sr,
                           x_bound,
                           y_bound,
                           x * x_bound * (1 - percent_bar_x),
                           y * y_bound * (1 - percent_bar_y),
                           True)

    # # Regenerates the gridlines based on __WIDTH and __HEIGHT
    #  @param gridsize Space between each gridline
    def __UpdateGrid(self, gridsize):
        self.__gridlines = []
        for x in range(round(self.__WIDTH / gridsize)):
            self.__gridlines.append((x * gridsize, 0, x * gridsize, self.__HEIGHT))
        for y in range(round(self.__HEIGHT / gridsize)):
            self.__gridlines.append((0, y * gridsize, self.__WIDTH, y * gridsize))
        assert gridsize % 2 == 0
        self.__snap_capture_delta = 7
        assert self.__snap_capture_delta <= gridsize / 2<|MERGE_RESOLUTION|>--- conflicted
+++ resolved
@@ -92,11 +92,7 @@
         self.__mongoose_image = self.GetMongooseLogo()
 
         try:
-<<<<<<< HEAD
-            self.__fnt_layout = wx.Font(12, wx.FONTFAMILY_MODERN, wx.NORMAL, wx.NORMAL, faceName = 'Monospace')
-=======
-            self.__fnt_layout = wx.Font(ScaleFont(12), wx.FONTFAMILY_MODERN, wx.NORMAL, wx.NORMAL, face = 'Monospace')
->>>>>>> d7bdea0c
+            self.__fnt_layout = wx.Font(ScaleFont(12), wx.FONTFAMILY_MODERN, wx.NORMAL, wx.NORMAL, faceName = 'Monospace')
         except:
             # Pick a fallback generic modern font (not by name)
             self.__fnt_layout = wx.Font(ScaleFont(12), wx.FONTFAMILY_MODERN, wx.NORMAL, wx.NORMAL)
