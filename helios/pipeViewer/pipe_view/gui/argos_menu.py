from __future__ import annotations
import wx
import wx.adv
import os
import logging
from typing import Optional, cast, Tuple, Union, TYPE_CHECKING

from misc.version import get_version
from model.layout import Layout
from model.schedule_element import ScheduleLineElement
from .hover_preview import HoverPreviewOptionsDialog
from .dialogs.element_propsdlg import ElementTypeSelectionDialog
from .dialogs.layout_varsdlg import LayoutVariablesDialog
from .dialogs.watchlist_dialog import WatchListDlg
from .dialogs.console_dialog import ConsoleDlg
from .dialogs.select_layout_dlg import SelectLayoutDlg
from .dialogs.translate_elements_dlg import TranslateElementsDlg
from .dialogs.view_settings_dlg import ViewSettingsDialog
from .dialogs.shortcut_help import ShortcutHelp

if TYPE_CHECKING:
    from gui.layout_frame import Layout_Frame

# Name each ID by ID_MENU_SUBMENU_etc...
ID_FILE_NEW = wx.NewId()
ID_FILE_OPEN = wx.NewId()
ID_FILE_CLOSE = wx.NewId()
ID_FILE_QUIT = wx.NewId()
ID_FILE_SAVE = wx.NewId()
ID_FILE_SAVEAS = wx.NewId()
ID_FILE_OPTIONS = wx.NewId()

ID_HELP_ABOUT = wx.NewId()

ID_SHORTCUT_HELP = wx.NewId()

# Undo/Redo menu string templates.
# Render as 'Undo [num available] (next action)\thotkey'
UNDO_FMT = 'Undo {} ({} remaining)\tCTRL+Z'
REDO_FMT = 'Redo {} ({} until current)\tCTRL+Y'
REDO_ALL_FMT = 'Redo All ({})\tCTRL+SHIFT+Y'


# The menubar displayed within each Layout Frame that will have options to
#  interact with a Layout, Layout Context, Workspace, etc.
class Argos_Menu(wx.MenuBar):

    # Set up all the menus and embedded sub-menus,
    # with all their bindings/callbacks
    def __init__(self,
                 frame: Layout_Frame,
                 layout: Layout,
                 update_enabled: bool) -> None:
        this_script_filename = os.path.join(os.getcwd(), __file__)

        self.__parent = frame
        self.__layout = layout
        wx.MenuBar.__init__(self)
        accelentries = []

        self.__selection = self.__parent.GetCanvas().GetSelectionManager()
        self.__selection.AddUndoRedoHook(self.__OnUndoRedo)

        # keeps track of the last location a graph was imported from
        self.__last_loaded_graph_dir = None
        self.__shortcut_help_dlg = None

        # Setting up the menu(s).
        filemenu = wx.Menu()
        self.__editmenu = wx.Menu()

        # sub menus of edit
        selectmenu = wx.Menu()
        arrangemenu = wx.Menu()
        snappingmenu = wx.Menu()

        toolsmenu = wx.Menu()
        viewmenu = wx.Menu()
        dbmenu = wx.Menu()
        helpmenu = wx.Menu()

        # Accessibility sub menu
        accessibilitymenu = wx.Menu()

        # File

        menuNew = filemenu.Append(ID_FILE_NEW,
                                  "&New Layout",
                                  " Open a blank new frame")
        menuOpen = filemenu.Append(ID_FILE_OPEN,
                                   "&Open Layout",
                                   " Open a layout file in a new frame")

        menuSaveAs = filemenu.Append(ID_FILE_SAVEAS,
                                     "&Save Layout As\tCTRL+SHIFT+S",
                                     " Save this layout to a new file")
        accelentries.append(
            (wx.ACCEL_CTRL | wx.ACCEL_SHIFT, ord('S'), menuSaveAs.GetId())
        )

        menuSave = filemenu.Append(ID_FILE_SAVE,
                                   "&Save Layout\tCTRL+S",
                                   " Save this layout to disk")
        accelentries.append((wx.ACCEL_CTRL, ord('S'), menuSave.GetId()))

        filemenu.AppendSeparator()

        menuOptions = filemenu.Append(ID_FILE_OPTIONS,
                                      "&Preferences (not implemented)",
                                      " User Preferences")
        menuOptions.Enable(False)

        filemenu.AppendSeparator()

        menuClose = filemenu.Append(ID_FILE_CLOSE,
                                    "&Close Frame\tCTRL+W",
                                    " Close this Frame")
        accelentries.append((wx.ACCEL_CTRL, ord('W'), menuClose.GetId()))

        menuQuit = filemenu.Append(ID_FILE_QUIT,
                                   "&Quit Argos\tCTRL+Q",
                                   " Quit Argos Entirely")
        accelentries.append((wx.ACCEL_CTRL, ord('Q'), menuQuit.GetId()))

        # Settings
        self.menuMoveSnap = snappingmenu.Append(wx.NewId(),
                                                "Snap during Move ops",
                                                kind=wx.ITEM_CHECK)
        self.menuMDominant = snappingmenu.Append(
            wx.NewId(),
            "Snap Dominant",
            "Selection snaps as a group, based on Element beneath mouse",
            wx.ITEM_RADIO
        )
        self.menuMEach = snappingmenu.Append(
            wx.NewId(),
            "Snap Each",
            "Each Element in selection freely snaps on its own",
            wx.ITEM_RADIO
        )
        snappingmenu.AppendSeparator()
        self.menuResizeSnap = snappingmenu.Append(wx.NewId(),
                                                  "Snap during Resize ops",
                                                  kind=wx.ITEM_CHECK)
        self.menuRDominant = snappingmenu.Append(wx.NewId(),
                                                 "Snap dominant",
                                                 "",
                                                 wx.ITEM_RADIO)
        # Don't have a clue how to make this work smoothly.
        self.menuRDominant.Enable(False)
        self.menuREach = snappingmenu.Append(wx.NewId(),
                                             "Snap each",
                                             "",
                                             wx.ITEM_RADIO)

        snappingmenu.Check(self.menuMoveSnap.GetId(), True)
        snappingmenu.Check(self.menuResizeSnap.GetId(), True)
        snappingmenu.Check(self.menuREach.GetId(), True)

        # Select

        menuSelectAll = selectmenu.Append(
            wx.NewId(),
            "Select All\tCTRL+A",
            " Select all elements in the layout"
        )
        accelentries.append((wx.ACCEL_CTRL, ord('A'), menuSelectAll.GetId()))

        menuInvertSelection = selectmenu.Append(
            wx.NewId(),
            "Invert Selection\tCTRL+I",
            " Toggle selection state of all elements"
        )
        accelentries.append(
            (wx.ACCEL_CTRL, ord('I'), menuInvertSelection.GetId())
        )

        # Arrange

        menuColumnUp = arrangemenu.Append(wx.NewId(),
                                          "Column from top\tCTRL+ALT+UP",
                                          "")
        accelentries.append(
            (wx.ACCEL_CTRL | wx.ACCEL_ALT, wx.WXK_UP, menuColumnUp.GetId())
        )

        menuColumnDown = arrangemenu.Append(
            wx.NewId(),
            "Column from bottom\tCTRL+ALT+DOWN",
            ""
        )
        accelentries.append(
            (wx.ACCEL_CTRL | wx.ACCEL_ALT, wx.WXK_DOWN, menuColumnDown.GetId())
        )

        menuRowLeft = arrangemenu.Append(wx.NewId(),
                                         "Row from leftmost\tCTRL+ALT+LEFT",
                                         "")
        accelentries.append(
            (wx.ACCEL_CTRL | wx.ACCEL_ALT, wx.WXK_LEFT, menuRowLeft.GetId())
        )

        menuRowRight = arrangemenu.Append(wx.NewId(),
                                          "Row from rightmost\tCTRL+ALT+RIGHT",
                                          "")
        accelentries.append(
            (wx.ACCEL_CTRL | wx.ACCEL_ALT, wx.WXK_RIGHT, menuRowRight.GetId())
        )

        arrangemenu.AppendSeparator()
        menuAlignTop = arrangemenu.Append(wx.NewId(),
                                          "Align top edges\tCTRL+SHIFT+UP",
                                          "Can result in overlap")
        accelentries.append(
            (wx.ACCEL_CTRL | wx.ACCEL_SHIFT, wx.WXK_UP, menuAlignTop.GetId())
        )

        menuAlignBottom = arrangemenu.Append(
            wx.NewId(),
            "Align bottom edges\tCTRL+SHIFT+DOWN",
            "Can result in overlap"
        )
        accelentries.append(
            (wx.ACCEL_CTRL | wx.ACCEL_SHIFT,
             wx.WXK_DOWN,
             menuAlignBottom.GetId())
        )

        menuAlignLeft = arrangemenu.Append(wx.NewId(),
                                           "Align left edges\tCTRL+SHIFT+LEFT",
                                           "Can result in overlap")
        accelentries.append(
            (wx.ACCEL_CTRL | wx.ACCEL_SHIFT,
             wx.WXK_LEFT,
             menuAlignLeft.GetId())
        )

        menuAlignRight = arrangemenu.Append(
            wx.NewId(),
            "Align right edges\tCTRL+SHIFT+RIGHT",
            "Can result in overlap"
        )
        accelentries.append(
            (wx.ACCEL_CTRL | wx.ACCEL_SHIFT,
             wx.WXK_RIGHT,
             menuAlignRight.GetId())
        )

        arrangemenu.AppendSeparator()
        menuFlipHoriz = arrangemenu.Append(wx.NewId(),
                                           "Flip Horizontally\tHOME",
                                           "")
        accelentries.append(
            (wx.ACCEL_NORMAL, wx.WXK_HOME, menuFlipHoriz.GetId())
        )

        menuFlipVert = arrangemenu.Append(wx.NewId(),
                                          "Flip Vertically\tPGDN",
                                          "")
        accelentries.append(
            (wx.ACCEL_NORMAL, wx.WXK_PAGEDOWN, menuFlipVert.GetId())
        )

        arrangemenu.AppendSeparator()
        menuMoveToTop = arrangemenu.Append(wx.NewId(),
                                           "Move to Front\tCTRL+SHIFT+PGUP",
                                           "")
        accelentries.append(
            (wx.ACCEL_CTRL | wx.ACCEL_SHIFT,
             wx.WXK_PAGEUP,
             menuMoveToTop.GetId())
        )

        menuMoveToBottom = arrangemenu.Append(wx.NewId(),
                                              "Move to Back\tCTRL+SHIFT+PGDN",
                                              "")
        accelentries.append(
            (wx.ACCEL_CTRL | wx.ACCEL_SHIFT,
             wx.WXK_PAGEDOWN,
             menuMoveToBottom.GetId())
        )

        menuMoveUp = arrangemenu.Append(wx.NewId(),
                                        "Move Forward\tCTRL+ALT+SHIFT+PGUP",
                                        "")
        accelentries.append(
            (wx.ACCEL_CTRL | wx.ACCEL_ALT | wx.ACCEL_SHIFT,
             wx.WXK_PAGEUP,
             menuMoveUp.GetId())
        )

        menuMoveDown = arrangemenu.Append(wx.NewId(),
                                          "Move Backward\tCTRL+ALT+SHIFT+PGDN",
                                          "")
        accelentries.append(
            (wx.ACCEL_CTRL | wx.ACCEL_ALT | wx.ACCEL_SHIFT,
             wx.WXK_PAGEDOWN,
             menuMoveDown.GetId())
        )

        # Edit
        self.menuEditMode = self.__editmenu.Append(wx.NewId(),
                                                   "Edit mode\tCTRL+M",
                                                   kind=wx.ITEM_CHECK)
        # Checkable menu items don't get toggled by keyboard shortcuts.
        # So, we assign the shortcut to a different ID/handler that toggles
        # the menu item then calls the appropriate handler.
        menuEditModeKeyShortcutId = wx.NewId()
        accelentries.append(
            (wx.ACCEL_CTRL, ord('M'), menuEditModeKeyShortcutId)
        )

        self.__editmenu.Check(self.menuEditMode.GetId(), False)
        self.__editmenu.AppendSeparator()

        self.menuUndo = self.__editmenu.Append(wx.NewId(),
                                               UNDO_FMT.format('', 0),
                                               " Undo last action")
        accelentries.append((wx.ACCEL_CTRL, ord('Z'), self.menuUndo.GetId()))
        self.menuUndo.Enable(False)

        self.menuRedo = self.__editmenu.Append(wx.NewId(),
                                               REDO_FMT.format('', 0),
                                               " Redo last action")
        accelentries.append((wx.ACCEL_CTRL, ord('Y'), self.menuRedo.GetId()))
        self.menuRedo.Enable(False)

        self.menuRedoAll = self.__editmenu.Append(wx.NewId(),
                                                  REDO_ALL_FMT.format(0),
                                                  " Redo all")
        accelentries.append(
            (wx.ACCEL_CTRL | wx.ACCEL_SHIFT,
             ord('Y'),
             self.menuRedoAll.GetId())
        )
        self.menuRedoAll.Enable(False)

        self.__editmenu.AppendSeparator()
        self.__editmenu.AppendSubMenu(selectmenu, "Select")
        self.__editmenu.AppendSubMenu(arrangemenu, "Arrange")
        self.__editmenu.AppendSubMenu(snappingmenu, "Snapping")
        self.__editmenu.AppendSeparator()
        menuNewEl = self.__editmenu.Append(wx.NewId(),
                                           "New &Element\tCTRL+E",
                                           " Create a new element")
        accelentries.append((wx.ACCEL_CTRL, ord('E'), menuNewEl.GetId()))

        menuCloneEl = self.__editmenu.Append(wx.NewId(),
                                             "&Duplicate Elements\tCTRL+D",
                                             " Clones the selected elements")
        accelentries.append((wx.ACCEL_CTRL, ord('D'), menuCloneEl.GetId()))

        menuDeleteEl = self.__editmenu.Append(wx.NewId(),
                                              "Delete Elements\tDel",
                                              " Deletes the selected elements")
        accelentries.append(
            (wx.ACCEL_NORMAL, wx.WXK_DELETE, menuDeleteEl.GetId())
        )

        self.__editmenu.AppendSeparator()
        menuTranslate = self.__editmenu.Append(wx.NewId(),
                                               "Translate Selection...\tT",
                                               " Moves a set of elements")
        accelentries.append((wx.ACCEL_NORMAL, ord('T'), menuTranslate.GetId()))

        menuAvg = self.__editmenu.Append(
            wx.NewId(),
            "Average Dimensions\tSHIFT+A",
            " Averages out the dimensions of each element"
        )
        accelentries.append((wx.ACCEL_SHIFT, ord('A'), menuAvg.GetId()))

        menuIndRight = self.__editmenu.Append(wx.NewId(),
                                              "Add Spacing Right\tALT+END",
                                              " Spaces out the elements")
        accelentries.append((wx.ACCEL_ALT, wx.WXK_END, menuIndRight.GetId()))

        menuIndLeft = self.__editmenu.Append(wx.NewId(),
                                             "Add Spacing Left\tALT+HOME",
                                             " Spaces out the elements")
        accelentries.append((wx.ACCEL_ALT, wx.WXK_HOME, menuIndLeft.GetId()))

        menuIndUp = self.__editmenu.Append(wx.NewId(),
                                           "Add Spacing Up\tALT+PGUP",
                                           " Spaces out the elements")
        accelentries.append((wx.ACCEL_ALT, wx.WXK_PAGEUP, menuIndUp.GetId()))

        menuIndDown = self.__editmenu.Append(wx.NewId(),
                                             "Add Spacing Down\tALT+PGDN ",
                                             " Spaces out the elements")
        accelentries.append(
            (wx.ACCEL_ALT, wx.WXK_PAGEDOWN, menuIndDown.GetId())
        )

        menuSubtIndRight = self.__editmenu.Append(
            wx.NewId(),
            "Remove Spacing Right\tCTRL+END",
            " Spaces out the elements"
        )
        accelentries.append(
            (wx.ACCEL_CTRL, wx.WXK_END, menuSubtIndRight.GetId())
        )

        menuSubtIndLeft = self.__editmenu.Append(
            wx.NewId(),
            "Remove Spacing Left\tCTRL+HOME",
            " Spaces out the elements"
        )
        accelentries.append(
            (wx.ACCEL_CTRL, wx.WXK_HOME, menuSubtIndLeft.GetId())
        )

        menuSubtIndUp = self.__editmenu.Append(wx.NewId(),
                                               "Remove Spacing Up\tCTRL+PGUP",
                                               " Spaces out the elements")
        accelentries.append(
            (wx.ACCEL_CTRL, wx.WXK_PAGEUP, menuSubtIndUp.GetId())
        )

        menuSubtIndDown = self.__editmenu.Append(
            wx.NewId(),
            "Remove Spacing Down\tCTRL+PGDN ",
            " Spaces out the elements"
        )
        accelentries.append(
            (wx.ACCEL_CTRL, wx.WXK_PAGEDOWN, menuSubtIndDown.GetId())
        )

        # Database
        menuShowLocations = dbmenu.Append(
            wx.NewId(),
            "Open Locations List...\tCTRL+L",
            "List of locations which can be referenced in this database"
        )
        accelentries.append(
            (wx.ACCEL_CTRL, ord('L'), menuShowLocations.GetId())
        )

        menuSearch = dbmenu.Append(
            wx.NewId(),
            "Search Database\tCTRL+F",
            "Search for strings in the database annotation."
        )
        accelentries.append((wx.ACCEL_CTRL, ord('F'), menuSearch.GetId()))

        self.menuPollDB = dbmenu.Append(wx.NewId(),
                                        "Poll Database For Updates\tCTRL+U",
                                        kind=wx.ITEM_CHECK)
        menuPollDBKeyShortcutId = wx.NewId()
        accelentries.append((wx.ACCEL_CTRL, ord('U'), menuPollDBKeyShortcutId))
        if update_enabled:
            self.menuPollDB.Check()

        menuRefreshDB = dbmenu.Append(wx.NewId(), "Refresh Database\tF5")
        accelentries.append(
            (wx.ACCEL_NORMAL, wx.WXK_F5, menuRefreshDB.GetId())
        )

        # list of objects in edit menu that shouldn't be toggled between edit
        # and playback modes
        self.__no_toggle_in_edit_mode = [self.menuEditMode.GetId()]

        # \todo Show clocks info list
        # \todo Show db .info file
        self.menuViewSettings = viewmenu.Append(
            wx.NewId(),
            "Settings...",
            "View and change display settings."
        )
        # View
        self.menuShuffleColors = accessibilitymenu.Append(
            wx.NewId(),
            "Shuffle Color Map",
            "Shuffle the color map so that it doesn't produce a smooth "
            "gradient.",
            kind=wx.ITEM_CHECK
        )
        accessibilitymenu.AppendSeparator()
        self.menuDefaultColors = accessibilitymenu.Append(
            wx.NewId(),
            "Default Color Map",
            "Use the default color map.",
            kind=wx.ITEM_RADIO
        )
        self.menuDeuteranopiaColors = accessibilitymenu.Append(
            wx.NewId(),
            "Deuteranopia",
            "Use a color map adjusted for deuteranopia.",
            kind=wx.ITEM_RADIO
        )
        self.menuProtanopiaColors = accessibilitymenu.Append(
            wx.NewId(),
            "Protanopia",
            "Use a color map adjusted for protanopia.",
            kind=wx.ITEM_RADIO
        )
        self.menuTritanopiaColors = accessibilitymenu.Append(
            wx.NewId(),
            "Tritanopia",
            "Use a color map adjusted for tritanopia.",
            kind=wx.ITEM_RADIO
        )

        viewmenu.AppendSubMenu(accessibilitymenu, "Accessibility")

        self.menuHoverPreview = viewmenu.Append(
            wx.NewId(),
            "Hover Preview\tCTRL+H",
            "Displays annotation when mouse is over layout element.",
            kind=wx.ITEM_CHECK
        )
        menuHoverPreviewKeyShortcutId = wx.NewId()
        accelentries.append(
            (wx.ACCEL_CTRL, ord('H'), menuHoverPreviewKeyShortcutId)
        )

        viewmenu.Check(self.menuHoverPreview.GetId(), True)
        self.__parent.SetHoverPreview(
            viewmenu.IsChecked(self.menuHoverPreview.GetId())
        )

        self.menuHoverOptions = viewmenu.Append(
            wx.NewId(),
            "Hover Options",
            "Change what is shown in hover preview."
        )

        menuScheduleStyle = viewmenu.Append(
            wx.NewId(),
            "Schedule Element Style",
            "Set attributes about schedule layout element."
        )

        self.menuElementSettings = viewmenu.Append(
            wx.NewId(),
            "Element Settings",
            "Set attributes about layout element."
        )
        menuWatchlist = viewmenu.Append(
            wx.NewId(),
            "Transaction Watches",
            "Brings up a list of pinned hover view transactions."
        )

        self.menuElementSettings.Enable(False)

        menuLayoutVariables = viewmenu.Append(
            wx.NewId(),
            "Layout Location String Variables",
            "Show values of variables used in the layout."
        )

        menuConsole = viewmenu.Append(
            wx.NewId(),
            "Python Console",
            "Open a Python console."
        )

        menuFindElement = viewmenu.Append(
            wx.NewId(),
            "Search Layout\tCTRL+SHIFT+F",
            "Search for elements in this layout."
        )
        accelentries.append(
            (wx.ACCEL_CTRL | wx.ACCEL_SHIFT, ord('F'), menuFindElement.GetId())
        )

        self.menuToggleControls = viewmenu.Append(
            wx.NewId(),
            "Show navigation controls\tALT+C",
            "Displays navigation controls at the bottom of the window",
            kind=wx.ITEM_CHECK
        )
        menuToggleControlsKeyShortcutId = wx.NewId()
        accelentries.append(
            (wx.ACCEL_ALT, ord('C'), menuToggleControlsKeyShortcutId)
        )

        viewmenu.Check(self.menuToggleControls.GetId(), True)

        # Help

<<<<<<< HEAD
        menuInfo = helpmenu.Append(wx.NewId(), "&Information", "Show information about the current frame and database")
        menuShortcutsHelp = helpmenu.Append(wx.NewId(), "Shortcuts", "Show shortcut information")
        menuAbout = helpmenu.Append(ID_HELP_ABOUT, "&About", "Information about this program")
=======
        menuInfo = helpmenu.Append(
            wx.NewId(),
            "&Information",
            "Show information about the current frame and database."
        )
        menuAbout = helpmenu.Append(ID_HELP_ABOUT,
                                    "&About",
                                    "Information about this program")
>>>>>>> ef6580d4

        # Creating the menubar.
        self.Append(filemenu, "&File")
        self.Append(self.__editmenu, "&Edit")
        self.Append(toolsmenu, "&Tools")
        self.Append(dbmenu, "&Database")
        self.Append(viewmenu, "&View")
        self.Append(helpmenu, "&Help")

        # Creating the toolbar
        self.__edit_toolbar = wx.ToolBar(self.__parent,
                                         style=wx.TB_FLAT | wx.TB_HORIZONTAL,
                                         name='Edit Toolbar')
        self.__edit_toolbar.Show(False)

        # File operations
        self.toolbarNew = self.__edit_toolbar.AddTool(
            wx.NewId(),
            'New',
            wx.ArtProvider.GetBitmap(wx.ART_NEW),
            shortHelp='New layout'
        )
        self.toolbarOpen = self.__edit_toolbar.AddTool(
            wx.NewId(),
            'Open',
            wx.ArtProvider.GetBitmap(wx.ART_FILE_OPEN),
            shortHelp='Open layout...'
        )
        self.toolbarSave = self.__edit_toolbar.AddTool(
            wx.NewId(),
            'Save',
            wx.ArtProvider.GetBitmap(wx.ART_FILE_SAVE),
            shortHelp='Save current layout'
        )
        self.toolbarSaveAs = self.__edit_toolbar.AddTool(
            wx.NewId(),
            'Save As',
            wx.ArtProvider.GetBitmap(wx.ART_FILE_SAVE_AS),
            shortHelp='Save current layout as...'
        )
        self.toolbarEditMode = self.__edit_toolbar.AddTool(
            wx.NewId(),
            'Stop Editing',
            wx.ArtProvider.GetBitmap(wx.ART_CLOSE),
            shortHelp='Leave edit mode'
        )

        self.__edit_toolbar.AddSeparator()

        # Undo/Redo
        self.toolbarUndo = self.__edit_toolbar.AddTool(
            wx.NewId(),
            'Undo',
            wx.ArtProvider.GetBitmap(wx.ART_UNDO),
            shortHelp='Undo'
        )

        redo_icon = wx.ArtProvider.GetBitmap(wx.ART_REDO, wx.ART_TOOLBAR)
        self.toolbarRedo = self.__edit_toolbar.AddTool(wx.NewId(),
                                                       'Redo',
                                                       redo_icon,
                                                       shortHelp='Redo')

        self.__edit_toolbar.AddSeparator()

        # Add/Duplicate/Delete Elements
        self.toolbarAddElement = self.__edit_toolbar.AddTool(
            wx.NewId(),
            'Add Element',
            wx.ArtProvider.GetBitmap(wx.ART_PLUS),
            shortHelp='Add an element'
        )
        self.toolbarCloneElement = self.__edit_toolbar.AddTool(
            wx.NewId(),
            'Duplicate Element',
            wx.ArtProvider.GetBitmap(wx.ART_COPY),
            shortHelp='Duplicate an element'
        )
        self.toolbarDeleteElement = self.__edit_toolbar.AddTool(
            wx.NewId(),
            'Delete Element(s)',
            wx.ArtProvider.GetBitmap(wx.ART_MINUS),
            shortHelp='Delete selected element(s)'
        )

        self.__edit_toolbar.AddSeparator()

        def get_resource_bitmap(resource_path: str) -> wx.Bitmap:
            return wx.Bitmap(
                os.path.join(
                    os.path.dirname(os.path.dirname(this_script_filename)),
                    "resources",
                    resource_path
                ),
                wx.BITMAP_TYPE_PNG
            )

        # Translate
        translate_icon = get_resource_bitmap("Actions-transform-move-icon.png")
        self.toolbarTranslate = self.__edit_toolbar.AddTool(
            wx.NewId(),
            'Translate',
            translate_icon,
            shortHelp='Translate element(s)'
        )

        self.__edit_toolbar.AddSeparator()

        # Cursor location
        self.toolbarCursorLocation = wx.TextCtrl(
            self.__edit_toolbar,
            wx.NewId(),
            style=wx.TE_READONLY | wx.TE_LEFT
        )
        self.toolbarCursorLocation.SetSize((110, -1))
        self.__edit_toolbar.AddControl(self.toolbarCursorLocation)

        self.__edit_toolbar.AddSeparator()

        # Move Front/Forward/Backward/Back
        move_to_front_icon = get_resource_bitmap("shape-move-front.png")
        self.toolbarMoveToTop = self.__edit_toolbar.AddTool(
            wx.NewId(),
            'Move To Front',
            move_to_front_icon,
            shortHelp='Move element(s) to the front'
        )

        move_forward_icon = get_resource_bitmap("shape-move-forward.png")
        self.toolbarMoveUp = self.__edit_toolbar.AddTool(
            wx.NewId(),
            'Move Forward',
            move_forward_icon,
            shortHelp='Move element(s) forward'
        )

        move_backward_icon = get_resource_bitmap("shape-move-backward.png")
        self.toolbarMoveDown = self.__edit_toolbar.AddTool(
            wx.NewId(),
            'Move Backward',
            move_backward_icon,
            shortHelp='Move element(s) backward'
        )

        move_to_back_icon = get_resource_bitmap("shape-move-back.png")
        self.toolbarMoveToBottom = self.__edit_toolbar.AddTool(
            wx.NewId(),
            'Move To Back',
            move_to_back_icon,
            shortHelp='Move elements(s) to the back'
        )

        self.__edit_toolbar.AddSeparator()

        # Alignment
        align_left_icon = get_resource_bitmap("shape-align-left.png")
        self.toolbarAlignLeft = self.__edit_toolbar.AddTool(
            wx.NewId(),
            'Align Left',
            align_left_icon,
            shortHelp='Align element(s) to their left edge'
        )

        align_right_icon = get_resource_bitmap("shape-align-right.png")
        self.toolbarAlignRight = self.__edit_toolbar.AddTool(
            wx.NewId(),
            'Align Right',
            align_right_icon,
            shortHelp='Align element(s) to their right edge'
        )

        align_top_icon = get_resource_bitmap("shape-align-top.png")
        self.toolbarAlignTop = self.__edit_toolbar.AddTool(
            wx.NewId(),
            'Align Top',
            align_top_icon,
            shortHelp='Align element(s) to their top edge'
        )

        align_bottom_icon = get_resource_bitmap("shape-align-bottom.png")
        self.toolbarAlignBottom = self.__edit_toolbar.AddTool(
            wx.NewId(),
            'Align Bottom',
            align_bottom_icon,
            shortHelp='Align element(s) to their bottom edge'
        )

        self.__edit_toolbar.AddSeparator()

        # Flipping
        flip_horizontal_icon = get_resource_bitmap("shape-flip-horizontal.png")
        self.toolbarFlipHoriz = self.__edit_toolbar.AddTool(
            wx.NewId(),
            'Horizontal Flip',
            flip_horizontal_icon,
            shortHelp='Flip element(s) horizontally'
        )

        flip_vertical_icon = get_resource_bitmap("shape-flip-vertical.png")
        self.toolbarFlipVert = self.__edit_toolbar.AddTool(
            wx.NewId(),
            'Vertical Flip',
            flip_vertical_icon,
            shortHelp='Flip element(s) vertically'
        )

        self.__edit_toolbar.AddSeparator()

        # Stacking
        self.toolbarColumnUp = self.__edit_toolbar.AddTool(
            wx.NewId(),
            'Make Column Up',
            wx.ArtProvider.GetBitmap(wx.ART_GO_UP),
            shortHelp='Make column from bottom'
        )
        self.toolbarColumnDown = self.__edit_toolbar.AddTool(
            wx.NewId(),
            'Make Column Down',
            wx.ArtProvider.GetBitmap(wx.ART_GO_DOWN),
            shortHelp='Make column from top'
        )
        self.toolbarRowLeft = self.__edit_toolbar.AddTool(
            wx.NewId(),
            'Make Row Left',
            wx.ArtProvider.GetBitmap(wx.ART_GO_BACK),
            shortHelp='Make row from rightmost'
        )
        self.toolbarRowRight = self.__edit_toolbar.AddTool(
            wx.NewId(),
            'Make Row Right',
            wx.ArtProvider.GetBitmap(wx.ART_GO_FORWARD),
            shortHelp='Make row from leftmost'
        )

        self.__edit_toolbar.AddSeparator()

        # Padding
        add_space_up_icon = get_resource_bitmap("add-space-up.png")
        self.toolbarIndUp = self.__edit_toolbar.AddTool(
            wx.NewId(),
            'Add Spacing Up',
            add_space_up_icon,
            shortHelp='Add spacing up'
        )

        add_space_left_icon = get_resource_bitmap("add-space-left.png")
        self.toolbarIndLeft = self.__edit_toolbar.AddTool(
            wx.NewId(),
            'Add Spacing Left',
            add_space_left_icon,
            shortHelp='Add spacing left'
        )

        add_space_right_icon = get_resource_bitmap("add-space-right.png")
        self.toolbarIndRight = self.__edit_toolbar.AddTool(
            wx.NewId(),
            'Add Spacing Right',
            add_space_right_icon,
            shortHelp='Add spacing right'
        )

        add_space_down_icon = get_resource_bitmap("add-space-down.png")
        self.toolbarIndDown = self.__edit_toolbar.AddTool(
            wx.NewId(),
            'Add Spacing Down',
            add_space_down_icon,
            shortHelp='Add spacing down'
        )

        sub_space_up_icon = get_resource_bitmap("sub-space-up.png")
        self.toolbarSubtIndUp = self.__edit_toolbar.AddTool(
            wx.NewId(),
            'Remove Spacing Up',
            sub_space_up_icon,
            shortHelp='Remove spacing up'
        )

        sub_space_left_icon = get_resource_bitmap("sub-space-left.png")
        self.toolbarSubtIndLeft = self.__edit_toolbar.AddTool(
            wx.NewId(),
            'Remove Spacing Left',
            sub_space_left_icon,
            shortHelp='Remove spacing left'
        )

        sub_space_right_icon = get_resource_bitmap("sub-space-right.png")
        self.toolbarSubtIndRight = self.__edit_toolbar.AddTool(
            wx.NewId(),
            'Remove Spacing Right',
            sub_space_right_icon,
            shortHelp='Remove spacing right'
        )

        sub_space_down_icon = get_resource_bitmap("sub-space-down.png")
        self.toolbarSubtIndDown = self.__edit_toolbar.AddTool(
            wx.NewId(),
            'Remove Spacing Down',
            sub_space_down_icon,
            shortHelp='Remove spacing down'
        )

        self.__edit_toolbar.Realize()

        # Disable some menus by default (edit mode)
        edit_mode = False
        # refresh enabling/disabling of items
        self.SetEditModeSettings(edit_mode)

        self.hover_options_dialog: Optional[HoverPreviewOptionsDialog] = None

        # Event Bindings
        self.__parent.Bind(wx.EVT_MENU, self.OnNew, menuNew)
        self.__parent.Bind(wx.EVT_TOOL, self.OnNew, self.toolbarNew)
        self.__parent.Bind(wx.EVT_MENU, self.OnOpen, menuOpen)
        self.__parent.Bind(wx.EVT_TOOL, self.OnOpen, self.toolbarOpen)
        self.__parent.Bind(wx.EVT_MENU, self.OnSave, menuSave)
        self.__parent.Bind(wx.EVT_TOOL, self.OnSave, self.toolbarSave)
        self.__parent.Bind(wx.EVT_MENU, self.OnSaveAs, menuSaveAs)
        self.__parent.Bind(wx.EVT_TOOL, self.OnSaveAs, self.toolbarSaveAs)
        self.__parent.Bind(wx.EVT_MENU, self.OnClose, menuClose)
        self.__parent.Bind(wx.EVT_MENU, self.OnExit, menuQuit)
        self.__parent.Bind(wx.EVT_MENU, self.OnNewElement, menuNewEl)
        self.__parent.Bind(wx.EVT_TOOL,
                           self.OnNewElement,
                           self.toolbarAddElement)
        self.__parent.Bind(wx.EVT_MENU, self.OnCloneElement, menuCloneEl)
        self.__parent.Bind(wx.EVT_TOOL,
                           self.OnCloneElement,
                           self.toolbarCloneElement)
        self.__parent.Bind(wx.EVT_MENU, self.OnDeleteElement, menuDeleteEl)
        self.__parent.Bind(wx.EVT_TOOL,
                           self.OnDeleteElement,
                           self.toolbarDeleteElement)
        self.__parent.Bind(wx.EVT_MENU, self.OnSelectAll, menuSelectAll)
        self.__parent.Bind(wx.EVT_MENU,
                           self.OnInvertSelection,
                           menuInvertSelection)
        self.__parent.Bind(wx.EVT_MENU, self.OnFrameInfo, menuInfo)
        self.__parent.Bind(wx.EVT_MENU, self.OnShortcutsHelp, menuShortcutsHelp)
        self.__parent.Bind(wx.EVT_MENU, self.OnAbout, menuAbout)
        self.__parent.Bind(wx.EVT_MENU, self.OnRowLeft, menuRowLeft)
        self.__parent.Bind(wx.EVT_TOOL, self.OnRowLeft, self.toolbarRowLeft)
        self.__parent.Bind(wx.EVT_MENU, self.OnRowRight, menuRowRight)
        self.__parent.Bind(wx.EVT_TOOL, self.OnRowRight, self.toolbarRowRight)
        self.__parent.Bind(wx.EVT_MENU, self.OnColumnUp, menuColumnUp)
        self.__parent.Bind(wx.EVT_TOOL, self.OnColumnUp, self.toolbarColumnUp)
        self.__parent.Bind(wx.EVT_MENU, self.OnColumnDown, menuColumnDown)
        self.__parent.Bind(wx.EVT_TOOL,
                           self.OnColumnDown,
                           self.toolbarColumnDown)
        self.__parent.Bind(wx.EVT_MENU, self.OnAlignTop, menuAlignTop)
        self.__parent.Bind(wx.EVT_TOOL, self.OnAlignTop, self.toolbarAlignTop)
        self.__parent.Bind(wx.EVT_MENU, self.OnAlignBottom, menuAlignBottom)
        self.__parent.Bind(wx.EVT_TOOL,
                           self.OnAlignBottom,
                           self.toolbarAlignBottom)
        self.__parent.Bind(wx.EVT_MENU, self.OnAlignLeft, menuAlignLeft)
        self.__parent.Bind(wx.EVT_TOOL,
                           self.OnAlignLeft,
                           self.toolbarAlignLeft)
        self.__parent.Bind(wx.EVT_MENU, self.OnAlignRight, menuAlignRight)
        self.__parent.Bind(wx.EVT_TOOL,
                           self.OnAlignRight,
                           self.toolbarAlignRight)
        self.__parent.Bind(wx.EVT_MENU,
                           self.OnLocationsList,
                           menuShowLocations)
        self.__parent.Bind(wx.EVT_MENU, self.OnSearch, menuSearch)
        self.__parent.Bind(wx.EVT_MENU, self.OnToggleUpdate, self.menuPollDB)
        self.__parent.Bind(wx.EVT_MENU,
                           self.OnToggleUpdateKey,
                           id=menuPollDBKeyShortcutId)
        self.__parent.Bind(wx.EVT_MENU, self.OnRefreshDB, menuRefreshDB)
        self.__parent.Bind(wx.EVT_MENU, self.OnMDominant, self.menuMDominant)
        self.__parent.Bind(wx.EVT_MENU, self.OnMEach, self.menuMEach)
        self.__parent.Bind(wx.EVT_MENU, self.OnMoveSnap, self.menuMoveSnap)
        self.__parent.Bind(wx.EVT_MENU, self.OnResizeSnap, self.menuResizeSnap)
        self.__parent.Bind(wx.EVT_MENU, self.OnREach, self.menuREach)
        self.__parent.Bind(wx.EVT_MENU, self.OnRDominant, self.menuRDominant)
        self.__parent.Bind(wx.EVT_MENU, self.OnTranslate, menuTranslate)
        self.__parent.Bind(wx.EVT_TOOL,
                           self.OnTranslate,
                           self.toolbarTranslate)
        self.__parent.Bind(wx.EVT_MENU, self.OnAvg, menuAvg)
        self.__parent.Bind(wx.EVT_MENU, self.OnIndUp, menuIndUp)
        self.__parent.Bind(wx.EVT_TOOL, self.OnIndUp, self.toolbarIndUp)
        self.__parent.Bind(wx.EVT_MENU, self.OnIndDown, menuIndDown)
        self.__parent.Bind(wx.EVT_TOOL, self.OnIndDown, self.toolbarIndDown)
        self.__parent.Bind(wx.EVT_MENU, self.OnIndRight, menuIndRight)
        self.__parent.Bind(wx.EVT_TOOL, self.OnIndRight, self.toolbarIndRight)
        self.__parent.Bind(wx.EVT_MENU, self.OnIndLeft, menuIndLeft)
        self.__parent.Bind(wx.EVT_TOOL, self.OnIndLeft, self.toolbarIndLeft)
        self.__parent.Bind(wx.EVT_MENU, self.OnSubtIndUp, menuSubtIndUp)
        self.__parent.Bind(wx.EVT_TOOL,
                           self.OnSubtIndUp,
                           self.toolbarSubtIndUp)
        self.__parent.Bind(wx.EVT_MENU, self.OnSubtIndDown, menuSubtIndDown)
        self.__parent.Bind(wx.EVT_TOOL,
                           self.OnSubtIndDown,
                           self.toolbarSubtIndDown)
        self.__parent.Bind(wx.EVT_MENU, self.OnSubtIndRight, menuSubtIndRight)
        self.__parent.Bind(wx.EVT_TOOL,
                           self.OnSubtIndRight,
                           self.toolbarSubtIndRight)
        self.__parent.Bind(wx.EVT_MENU, self.OnSubtIndLeft, menuSubtIndLeft)
        self.__parent.Bind(wx.EVT_TOOL,
                           self.OnSubtIndLeft,
                           self.toolbarSubtIndLeft)
        self.__parent.Bind(wx.EVT_MENU, self.OnFlipHoriz, menuFlipHoriz)
        self.__parent.Bind(wx.EVT_TOOL,
                           self.OnFlipHoriz,
                           self.toolbarFlipHoriz)
        self.__parent.Bind(wx.EVT_MENU, self.OnFlipVert, menuFlipVert)
        self.__parent.Bind(wx.EVT_TOOL, self.OnFlipVert, self.toolbarFlipVert)
        self.__parent.Bind(wx.EVT_MENU, self.OnMoveToTop, menuMoveToTop)
        self.__parent.Bind(wx.EVT_TOOL,
                           self.OnMoveToTop,
                           self.toolbarMoveToTop)
        self.__parent.Bind(wx.EVT_MENU, self.OnMoveToBottom, menuMoveToBottom)
        self.__parent.Bind(wx.EVT_TOOL,
                           self.OnMoveToBottom,
                           self.toolbarMoveToBottom)
        self.__parent.Bind(wx.EVT_MENU, self.OnMoveUp, menuMoveUp)
        self.__parent.Bind(wx.EVT_TOOL, self.OnMoveUp, self.toolbarMoveUp)
        self.__parent.Bind(wx.EVT_MENU, self.OnMoveDown, menuMoveDown)
        self.__parent.Bind(wx.EVT_TOOL, self.OnMoveDown, self.toolbarMoveDown)
        self.__parent.Bind(wx.EVT_MENU, self.OnEditMode, self.menuEditMode)
        self.__parent.Bind(wx.EVT_TOOL,
                           self.OnEditModeKey,
                           self.toolbarEditMode)
        self.__parent.Bind(wx.EVT_MENU,
                           self.OnEditModeKey,
                           id=menuEditModeKeyShortcutId)
        self.__parent.Bind(wx.EVT_MENU, self.OnUndo, self.menuUndo)
        self.__parent.Bind(wx.EVT_TOOL, self.OnUndo, self.toolbarUndo)
        self.__parent.Bind(wx.EVT_MENU, self.OnRedo, self.menuRedo)
        self.__parent.Bind(wx.EVT_TOOL, self.OnRedo, self.toolbarRedo)
        self.__parent.Bind(wx.EVT_MENU, self.OnRedoAll, self.menuRedoAll)
        self.__parent.Bind(wx.EVT_MENU,
                           self.OnHoverPreview,
                           self.menuHoverPreview)
        self.__parent.Bind(wx.EVT_MENU,
                           self.OnHoverPreviewKey,
                           id=menuHoverPreviewKeyShortcutId)
        self.__parent.Bind(wx.EVT_MENU,
                           self.OnHoverOptions,
                           self.menuHoverOptions)
        self.__parent.Bind(wx.EVT_MENU,
                           self.OnElementSettings,
                           self.menuElementSettings)
        self.__parent.Bind(wx.EVT_MENU,
                           self.OnChooseScheduleStyle,
                           menuScheduleStyle)
        self.__parent.Bind(wx.EVT_MENU,
                           self.OnShowLayoutVariables,
                           menuLayoutVariables)
        self.__parent.Bind(wx.EVT_MENU, self.OnWatchList, menuWatchlist)
        self.__parent.Bind(wx.EVT_MENU, self.OnConsole, menuConsole)
        self.__parent.Bind(wx.EVT_MENU, self.OnFindElement, menuFindElement)
        self.__parent.Bind(wx.EVT_MENU,
                           self.OnToggleControls,
                           self.menuToggleControls)
        self.__parent.Bind(wx.EVT_MENU,
                           self.OnToggleControlsKey,
                           id=menuToggleControlsKeyShortcutId)
        self.__parent.Bind(wx.EVT_MENU,
                           self.OnShuffleColors,
                           self.menuShuffleColors)
        self.__parent.Bind(wx.EVT_MENU,
                           self.OnColorMapChange,
                           self.menuDefaultColors)
        self.__parent.Bind(wx.EVT_MENU,
                           self.OnColorMapChange,
                           self.menuDeuteranopiaColors)
        self.__parent.Bind(wx.EVT_MENU,
                           self.OnColorMapChange,
                           self.menuProtanopiaColors)
        self.__parent.Bind(wx.EVT_MENU,
                           self.OnColorMapChange,
                           self.menuTritanopiaColors)
        self.__parent.Bind(wx.EVT_MENU,
                           self.OnViewSettings,
                           self.menuViewSettings)

        self.__accel_tbl = wx.AcceleratorTable(accelentries)

        workspace = self.__parent.GetWorkspace()
        colorblindness_option = workspace.GetPalette()
        palette_shuffle_option = workspace.GetColorShuffleState()

        if colorblindness_option == 'default':
            self.menuDefaultColors.Check()
        elif colorblindness_option == 'd':
            self.menuDeuteranopiaColors.Check()
        elif colorblindness_option == 'p':
            self.menuProtanopiaColors.Check()
        elif colorblindness_option == 't':
            self.menuTritanopiaColors.Check()
        else:
            raise ValueError(
                'Invalid value specified for ARGOS_COLORBLINDNESS_MODE: '
                f'{colorblindness_option}'
            )

        if palette_shuffle_option == 'default':
            self.menuShuffleColors.Check(False)
        elif palette_shuffle_option == 'shuffled':
            self.menuShuffleColors.Check()
        else:
            raise ValueError(
                'Invalid value specified for ARGOS_PALETTE_SHUFFLE_MODE: '
                f'{palette_shuffle_option}'
            )

    def OnFlipHoriz(self, evt: wx.CommandEvent) -> None:
        self.__selection.Flip(self.__selection.RIGHT)

    def OnFlipVert(self, evt: wx.CommandEvent) -> None:
        self.__selection.Flip(self.__selection.TOP)

    def OnMoveToTop(self, evt: wx.CommandEvent) -> None:
        self.__selection.MoveToTop()

    def OnMoveToBottom(self, evt: wx.CommandEvent) -> None:
        self.__selection.MoveToBottom()

    def OnMoveUp(self, evt: wx.CommandEvent) -> None:
        self.__selection.MoveUp()

    def OnMoveDown(self, evt: wx.CommandEvent) -> None:
        self.__selection.MoveDown()

    def OnAvg(self, evt: wx.CommandEvent) -> None:
        self.__selection.Average()

    def OnIndUp(self, evt: wx.CommandEvent) -> None:
        self.__selection.Indent(self.__selection.BOTTOM)

    def OnIndDown(self, evt: wx.CommandEvent) -> None:
        self.__selection.Indent(self.__selection.TOP)

    def OnIndLeft(self, evt: wx.CommandEvent) -> None:
        self.__selection.Indent(self.__selection.RIGHT)

    def OnIndRight(self, evt: wx.CommandEvent) -> None:
        self.__selection.Indent(self.__selection.LEFT)

    def OnSubtIndUp(self, evt: wx.CommandEvent) -> None:
        self.__selection.Indent(self.__selection.TOP, True)

    def OnSubtIndDown(self, evt: wx.CommandEvent) -> None:
        self.__selection.Indent(self.__selection.BOTTOM, True)

    def OnSubtIndLeft(self, evt: wx.CommandEvent) -> None:
        self.__selection.Indent(self.__selection.LEFT, True)

    def OnSubtIndRight(self, evt: wx.CommandEvent) -> None:
        self.__selection.Indent(self.__selection.RIGHT, True)

    def OnRowLeft(self, evt: wx.CommandEvent) -> None:
        self.__selection.Stack('left')

    def OnColumnUp(self, evt: wx.CommandEvent) -> None:
        self.__selection.Stack('top')

    def OnRowRight(self, evt: wx.CommandEvent) -> None:
        self.__selection.Stack('right')

    def OnColumnDown(self, evt: wx.CommandEvent) -> None:
        self.__selection.Stack('bottom')

    def OnAlignTop(self, evt: wx.CommandEvent) -> None:
        self.__selection.Align('top')

    def OnAlignBottom(self, evt: wx.CommandEvent) -> None:
        self.__selection.Align('bottom')

    def OnAlignLeft(self, evt: wx.CommandEvent) -> None:
        self.__selection.Align('left')

    def OnAlignRight(self, evt: wx.CommandEvent) -> None:
        self.__selection.Align('right')

    def OnMoveSnap(self, evt: wx.CommandEvent) -> None:
        if not self.menuMoveSnap.IsChecked():
            self.__selection.SetSnapMode('freemove')
        else:
            print(self.menuMDominant.IsChecked())
            if self.menuMDominant.IsChecked():
                self.__selection.SetSnapMode('mdominant')
            else:
                self.__selection.SetSnapMode('meach')

    def OnMDominant(self, evt: wx.CommandEvent) -> None:
        if self.menuMoveSnap.IsChecked():
            self.__selection.SetSnapMode('mdominant')

    def OnMEach(self, evt: wx.CommandEvent) -> None:
        if self.menuMoveSnap.IsChecked():
            self.__selection.SetSnapMode('meach')

    def OnResizeSnap(self, evt: wx.CommandEvent) -> None:
        if not self.menuResizeSnap.IsChecked():
            self.__selection.SetSnapMode('freesize')
        else:
            if self.menuRDominant.IsChecked():
                self.__selection.SetSnapMode('rdominant')
            else:
                self.__selection.SetSnapMode('reach')

    def OnTranslate(self, evt: wx.CommandEvent) -> None:
        if self.__selection.GetSelection():
            # Translation is done within the dialog
            dlg = TranslateElementsDlg(self.__parent)
            try:
                dlg.ShowModal()
            finally:
                dlg.Destroy()

    def OnRDominant(self, evt: wx.CommandEvent) -> None:
        if self.menuResizeSnap.IsChecked():
            self.__selection.SetSnapMode('rdominant')

    def OnREach(self, evt: wx.CommandEvent) -> None:
        if self.menuResizeSnap.IsChecked():
            self.__selection.SetSnapMode('reach')

    # sets settings based on status of edit mode
    def SetEditModeSettings(self, menuEditBool: bool) -> None:
        self.menuEditMode.Check(menuEditBool)
        items_to_change = self.__editmenu.GetMenuItems()
        for item in items_to_change:
            if not item.GetId() in self.__no_toggle_in_edit_mode:
                item.Enable(menuEditBool)

        self.__UpdateUndoRedoItems()

        dialog = self.__parent.GetCanvas().GetDialog()
        self.menuElementSettings.Enable(menuEditBool)
        if menuEditBool:
            self.SetBackgroundColour('YELLOW')
            self.__parent.SetAcceleratorTable(self.__accel_tbl)
            dialog.Show()
            dialog.SetFocus()
            dialog.Raise()
        else:
            self.SetBackgroundColour('GRAY')
            self.__parent.SetAcceleratorTable(wx.NullAcceleratorTable)
            dialog.Show(False)

    def OnRefreshDB(self, evt: wx.CommandEvent) -> None:
        self.__parent.ForceDBUpdate()

    def OnToggleUpdate(self, evt: wx.CommandEvent) -> None:
        poll_mode = self.menuPollDB.IsChecked()
        self.__parent.SetPollMode(poll_mode)

    def OnToggleUpdateKey(self, evt: wx.CommandEvent) -> None:
        self.menuPollDB.Check(not self.menuPollDB.IsChecked())
        self.OnToggleUpdate(evt)

    def OnEditMode(self, evt: wx.CommandEvent) -> None:
        edit_mode = self.menuEditMode.IsChecked()
        self.__parent.SetEditMode(edit_mode)

    def OnEditModeKey(self, evt: wx.CommandEvent) -> None:
        self.menuEditMode.Check(not self.menuEditMode.IsChecked())
        self.OnEditMode(evt)

    def OnUndo(self, evt: Optional[wx.CommandEvent] = None) -> None:
        self.__selection.Undo()

    def OnRedo(self, evt: Optional[wx.CommandEvent] = None) -> None:
        self.__selection.Redo()

    def OnRedoAll(self, evt: Optional[wx.CommandEvent] = None) -> None:
        self.__selection.RedoAll()

    def OnHoverPreview(self, evt: wx.CommandEvent) -> None:
        hover_preview = self.menuHoverPreview.IsChecked()
        self.__parent.SetHoverPreview(hover_preview)
        self.__parent.Refresh()

    def OnHoverPreviewKey(self, evt: wx.CommandEvent) -> None:
        self.menuHoverPreview.Check(not self.menuHoverPreview.IsChecked())
        self.OnHoverPreview(evt)

    def OnHoverOptions(self, evt: wx.CommandEvent) -> None:
        self.hover_options_dialog = HoverPreviewOptionsDialog(
            self,
            self.__parent.GetCanvas().GetHoverPreview()
        )
        self.hover_options_dialog.ShowWindowModal()

    def OnViewSettings(self, evt: wx.CommandEvent) -> None:
        settings = self.__parent.GetSettings()
        with ViewSettingsDialog(self.__parent, settings) as view_settings_dlg:
            view_settings_dlg = cast(ViewSettingsDialog, view_settings_dlg)
            if view_settings_dlg.ShowModal() == wx.ID_OK:
                new_settings = view_settings_dlg.GetSettings()
                if new_settings:
                    self.__parent.UpdateSettings(new_settings)
                    settings.save()

    def OnElementSettings(self, evt: wx.CommandEvent) -> None:
        dialog = self.__parent.GetCanvas().GetDialog()
        dialog.Show()
        dialog.SetFocus()
        dialog.Raise()

    def OnConsole(self, evt: wx.CommandEvent) -> None:
        self.__parent.ShowDialog('console', ConsoleDlg)

    def OnWatchList(self, evt: wx.CommandEvent) -> None:
        self.__parent.ShowDialog('watchlist', WatchListDlg)

    def OnChooseScheduleStyle(self, evt: wx.CommandEvent) -> None:
        dl = ScheduleLineElement.DRAW_LOOKUP
        dialog = wx.SingleChoiceDialog(
            self,
            'Global Style for Schedule Lines.',
            '',
            list(dl.keys()),
            wx.CHOICEDLG_STYLE
        )
        if dialog.ShowModal() == wx.ID_OK:
            self.__parent.GetCanvas().SetScheduleLineStyle(
                dl[dialog.GetStringSelection()]
            )
        dialog.Destroy()

    # Show dialog containing menu layout variables
    def OnShowLayoutVariables(self, evt: wx.CommandEvent) -> None:
        self.__parent.GetContext().UpdateLocationVariables()
        dialog = LayoutVariablesDialog(self,
                                       wx.NewId(),
                                       'Layout location Variables',
                                       self.__parent.GetContext())
        dialog.Show()

    # Handle clicking of Open Locations List
    def OnLocationsList(self, evt: wx.CommandEvent) -> None:
        self.__parent.ShowLocationsList()

    # Handle clicking of Search menu
    def OnSearch(self, evt: wx.CommandEvent) -> None:
        self.__parent.ShowSearch()

    def OnFindElement(self, evt: wx.CommandEvent) -> None:
        self.__parent.ShowFindElement()

    def OnToggleControls(self, evt: wx.CommandEvent) -> None:
        self.__parent.ShowNavigationControls(
            self.menuToggleControls.IsChecked()
        )

    def OnToggleControlsKey(self, evt: wx.CommandEvent) -> None:
        self.menuToggleControls.Check(not self.menuToggleControls.IsChecked())
        self.OnToggleControls(evt)

    def OnColorMapChange(self, evt: wx.CommandEvent) -> None:
        if self.menuDefaultColors.IsChecked():
            palette = 'default'
        elif self.menuDeuteranopiaColors.IsChecked():
            palette = 'd'
        elif self.menuProtanopiaColors.IsChecked():
            palette = 'p'
        elif self.menuTritanopiaColors.IsChecked():
            palette = 't'
        else:
            raise RuntimeError('None of the color menu options are checked!')

        self.__parent.GetWorkspace().SetPalette(palette)

    def OnShuffleColors(self, evt: wx.CommandEvent) -> None:
        if self.menuShuffleColors.IsChecked():
            shuffle_state = 'shuffled'
        else:
            shuffle_state = 'default'
        self.__parent.GetWorkspace().SetColorShuffleState(shuffle_state)

    # Placeholder method
    def OnNew(self, evt: wx.CommandEvent) -> None:
        context = self.__parent.GetContext()
        self.__parent.GetWorkspace().OpenLayoutFrame(
            None,
            context.dbhandle.database,
            context.GetHC(),
            self.menuPollDB.IsChecked(),
            self.__parent.GetTitlePrefix(),
            self.__parent.GetTitleOverride(),
            self.__parent.GetTitleSuffix(),
            None
        )

    def OnOpen(self, evt: wx.CommandEvent) -> None:
        context = self.__parent.GetContext()

        layout = self.__parent.GetContext().GetLayout()
        if layout is not None:
            default = layout.GetFilename()
        else:
            default = None
        dlg = SelectLayoutDlg(default)
        dlg.Centre()
        if dlg.ShowModal() == wx.CANCEL:
            return
        dlg.Destroy()

        lf = dlg.GetFilename()
        self.__parent.GetWorkspace().OpenLayoutFrame(
            lf,
            context.dbhandle.database,
            context.GetHC(),
            self.menuPollDB.IsChecked(),
            self.__parent.GetTitlePrefix(),
            self.__parent.GetTitleOverride(),
            self.__parent.GetTitleSuffix(),
            None
        )

    # 'Saving' means saving the Layout to file, nothing else is currently
    #  preserved about a session (no user preferences, current selection, HC)
    def OnSave(self, evt: wx.CommandEvent) -> None:
        self.__parent.Save()

    # Handle saving the file to a selected path
    def OnSaveAs(self, evt: Optional[wx.CommandEvent] = None) -> None:
        self.__parent.SaveAs()

    # Show information about this frame
    def OnFrameInfo(self, evt: wx.CommandEvent) -> None:
        layout_file = self.__layout.GetFilename()
        if layout_file is None:
            layout_file = '<New, Unsaved Layout file>'
        else:
            layout_file = f'"{layout_file}"'

        # There is a diferent between client size and screen size (GetSize).
        # Both are too small and do not include border.
        # Enlarge the apparent size so that the reported size includes the
        # border and can correctly be used as a command line geometry input.
        # There is complimentary logic in argos.py
        w, h = self.__parent.GetSize()
        wdiff = w - self.__parent.GetClientSize()[0]
        hdiff = h - self.__parent.GetClientSize()[1]
        w += wdiff
        h += hdiff
        x, y = self.__parent.GetPosition()

        context = self.__parent.GetContext()
        assert context.dbhandle.database.dbmodule.__file__ is not None
        message = \
            f'Version:{get_version()}\n\n' \
            f'Layout:\n{layout_file}\n\n' \
            'Database:\n' \
            f'"{context.dbhandle.database.filename}" ' \
            f'(v{context.dbhandle.api.getFileVersion()})\n\n' \
            f'Layout Elements: {len(self.__layout.GetElements())}\n\n' \
            f'Frame Geometry (w,h,x,y): {w},{h},{x},{y}\n\n' \
            'Reader Library:\n' \
            f'{os.path.dirname(context.dbhandle.database.dbmodule.__file__)}'

        dlg = wx.MessageDialog(self,
                               message,
                               "Argos Frame-Specific Information",
                               wx.OK)
        dlg.ShowModal()
        dlg.Destroy()

<<<<<<< HEAD
    def OnShortcutsHelp(self, evt):
        if not self.__shortcut_help_dlg:
            self.__shortcut_help_dlg = ShortcutHelp(self.__parent, ID_SHORTCUT_HELP)

    def OnNewElement(self, evt):
=======
    def OnNewElement(self, evt: wx.CommandEvent) -> None:
>>>>>>> ef6580d4
        if self.__parent.GetCanvas().GetInputDecoder().GetEditMode():
            type_dialog = ElementTypeSelectionDialog(self.__parent.GetCanvas())
            type_dialog.Center()
            if type_dialog.ShowModal() == wx.ID_OK:
                self.__selection.GenerateElement(self.__layout,
                                                 type_dialog.GetSelection())

    def OnCloneElement(self, evt: wx.CommandEvent) -> None:
        if self.__parent.GetCanvas().GetInputDecoder().GetEditMode():
            self.__selection.PrepNextCopy()
            self.__selection.GenerateDuplicateSelection(self.__layout, delta=5)

    def OnDeleteElement(self, evt: wx.CommandEvent) -> None:
        if self.__parent.GetCanvas().GetInputDecoder().GetEditMode():
            self.__selection.Delete(self.__layout)

    def OnSelectAll(self, evt: wx.CommandEvent) -> None:
        if self.__parent.GetCanvas().GetInputDecoder().GetEditMode():
            self.__selection.SelectEntireLayout()

    def OnRelease(self, evt: wx.CommandEvent) -> None:
        # Allow clearing selection in edit mode
        self.__selection.Clear()

    def OnInvertSelection(self, evt: wx.CommandEvent) -> None:
        if self.__parent.GetCanvas().GetInputDecoder().GetEditMode():
            self.__selection.InvertSelection(self.__layout)

    # Show about dialog
    def OnAbout(self, evt: wx.CommandEvent) -> None:
        # @todo Forward to workspace!
        info = wx.adv.AboutDialogInfo()
        info.SetName('Argos')
        info.SetDescription(
            'PipeViewer. This tool visualizes an Argos pipeline database and '
            'allows the editing of custom layout files'
        )
        info.SetCopyright("""Copyright 2019""")
        wx.adv.AboutBox(info)  # Show modal about box

    # Handle exit menu event
    def OnClose(self, evt: wx.CommandEvent) -> None:
        self.__parent._HandleClose()

    # Handle exit menu event
    def OnExit(self, evt: wx.CommandEvent) -> None:
        logging.info('OnExit')
        self.__parent.GetWorkspace().Exit()

    def GetEditToolbar(self) -> wx.ToolBar:
        return self.__edit_toolbar

    def ShowEditToolbar(self, show: bool) -> None:
        self.__edit_toolbar.Show(show)

    def UpdateMouseLocation(self,
                            pos: Union[Tuple[int, int], wx.Point]) -> None:
        self.toolbarCursorLocation.SetValue(f'{pos}')

    # Undo/Redo hook from selection manager
    def __OnUndoRedo(self) -> None:
        self.__UpdateUndoRedoItems()

    # Update the undo and redo items based on the number of undos/redos tracked
    #  in the selection manager
    def __UpdateUndoRedoItems(self) -> None:
        editmode = self.__parent.GetCanvas().GetInputDecoder().GetEditMode()
        undos = self.__selection.NumUndos()
        redos = self.__selection.NumRedos()
        self.menuUndo.SetItemLabel(
            UNDO_FMT.format(self.__selection.GetNextUndoDesc(), undos)
        )
        undo_enabled = editmode and (undos != 0)
        self.menuUndo.Enable(undo_enabled)
        self.__edit_toolbar.EnableTool(self.toolbarUndo.GetId(), undo_enabled)
        self.menuRedo.SetItemLabel(
            REDO_FMT.format(self.__selection.GetNextRedoDesc(), redos)
        )
        redo_enabled = editmode and (redos != 0)
        self.menuRedo.Enable(redo_enabled)
        self.__edit_toolbar.EnableTool(self.toolbarRedo.GetId(), redo_enabled)
        self.menuRedoAll.SetItemLabel(REDO_ALL_FMT.format(redos))
        self.menuRedoAll.Enable(editmode and (redos != 0))<|MERGE_RESOLUTION|>--- conflicted
+++ resolved
@@ -580,20 +580,17 @@
 
         # Help
 
-<<<<<<< HEAD
-        menuInfo = helpmenu.Append(wx.NewId(), "&Information", "Show information about the current frame and database")
-        menuShortcutsHelp = helpmenu.Append(wx.NewId(), "Shortcuts", "Show shortcut information")
-        menuAbout = helpmenu.Append(ID_HELP_ABOUT, "&About", "Information about this program")
-=======
         menuInfo = helpmenu.Append(
             wx.NewId(),
             "&Information",
             "Show information about the current frame and database."
         )
+        menuShortcutsHelp = helpmenu.Append(wx.NewId(),
+                                            "Shortcuts",
+                                            "Show shortcut information")
         menuAbout = helpmenu.Append(ID_HELP_ABOUT,
                                     "&About",
                                     "Information about this program")
->>>>>>> ef6580d4
 
         # Creating the menubar.
         self.Append(filemenu, "&File")
@@ -1464,15 +1461,11 @@
         dlg.ShowModal()
         dlg.Destroy()
 
-<<<<<<< HEAD
     def OnShortcutsHelp(self, evt):
         if not self.__shortcut_help_dlg:
             self.__shortcut_help_dlg = ShortcutHelp(self.__parent, ID_SHORTCUT_HELP)
 
-    def OnNewElement(self, evt):
-=======
     def OnNewElement(self, evt: wx.CommandEvent) -> None:
->>>>>>> ef6580d4
         if self.__parent.GetCanvas().GetInputDecoder().GetEditMode():
             type_dialog = ElementTypeSelectionDialog(self.__parent.GetCanvas())
             type_dialog.Center()
