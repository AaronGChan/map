--- conflicted
+++ resolved
@@ -358,16 +358,12 @@
     def GetElementPair(self, e: Element) -> Optional[Element_Value]:
         return self.__elements.GetPair(e)
 
-<<<<<<< HEAD
-    def UpdateElementExtents(self):
+    def UpdateElementExtents(self) -> None:
         self.__elements.UpdateElementBounds()
         self.__extents = self.InvalidExtents()
         self.GetElementExtents()
 
-    def GetElementExtents(self):
-=======
     def GetElementExtents(self) -> Tuple[int, int, int, int]:
->>>>>>> ef6580d4
         '''
         Returns the left,right,top,bottom extents of the layout based on what
         elements it contains
